--- conflicted
+++ resolved
@@ -121,6 +121,8 @@
 ### 3.1 Core Logic
 
 ```python
+from bridge.injector import BridgeInjector
+
 class BridgeInjector:
     def __init__(self, config):
         # Initialize configuration
@@ -263,11 +265,7 @@
 
 ```python
 # Example showing how to integrate with the Injector module
-<<<<<<< HEAD
-from bridge.module1 import BridgeInjector
-=======
 from bridge.injector import BridgeInjector
->>>>>>> 137d769e
 
 # Initialize
 injector = BridgeInjector(config={
